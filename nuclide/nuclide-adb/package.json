{
  "name": "@atom-ide-community/nuclide-adb",
  "version": "0.7.6",
  "main": "./dist/main.js",
  "description": "Adb Service for Nuclide & Atom IDE.",
  "author": "NEEDS OWNER",
  "license": "BSD-3-Clause",
  "homepage": "https://nuclide.io/",
  "repository": "https://github.com/facebook/nuclide/tree/master/modules/@atom-ide-community/nuclide-adb",
  "scripts": {
<<<<<<< HEAD
    "test": "atom --test __tests__",
=======
    "pub": "npm version patch && pnpm install",
    "test": "node ../nuclide-jasmine/bin/jasmine-node-transpiled spec",
>>>>>>> 2b15ea39
    "lint": "../../node_modules/.bin/eslint .",
    "flow": "../../node_modules/.bin/flow"
  },
  "engines": {
    "atom": ">= 1.17.0"
  },
  "consumedServices": {
    "nuclide-rpc-services": {
      "versions": {
        "0.0.0": "consumeRpcService"
      }
    }
  },
  "dependencies": {
    "log4js": "1.1.1",
    "@atom-ide-community/nuclide-commons": "workspace:*",
    "@atom-ide-community/nuclide-commons-atom": "workspace:*",
    "nullthrows": "1.0.0",
    "rxjs": "npm:rxjs-compat@6.3.3",
    "shallowequal": "1.1.0"
  }
}<|MERGE_RESOLUTION|>--- conflicted
+++ resolved
@@ -8,12 +8,8 @@
   "homepage": "https://nuclide.io/",
   "repository": "https://github.com/facebook/nuclide/tree/master/modules/@atom-ide-community/nuclide-adb",
   "scripts": {
-<<<<<<< HEAD
-    "test": "atom --test __tests__",
-=======
     "pub": "npm version patch && pnpm install",
     "test": "node ../nuclide-jasmine/bin/jasmine-node-transpiled spec",
->>>>>>> 2b15ea39
     "lint": "../../node_modules/.bin/eslint .",
     "flow": "../../node_modules/.bin/flow"
   },
